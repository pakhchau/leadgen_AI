--- conflicted
+++ resolved
@@ -3,11 +3,8 @@
 This repository contains a simple Python module for building an AI-driven
 lead generation agent using Supabase as a backend. The core logic lives in
 `lead_generation_agent.py` and demonstrates how you might pull lead generation
-<<<<<<< HEAD
 jobs from a Supabase table, perform a web search and then
-=======
-jobs from a Supabase table, perform a search via a third-party API, and then
->>>>>>> bc37e5d9
+
 store discovered leads back into the database. The module now includes an
 implementation of the **OpenAI Agents SDK** to orchestrate these steps.
 
