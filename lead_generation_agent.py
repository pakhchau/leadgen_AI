--- conflicted
+++ resolved
@@ -17,7 +17,7 @@
 import openai
 import json
 
-<<<<<<< HEAD
+
 # Apply compatibility patch for `openai.ChatCompletion.create` when using
 # `openai` version 1.x. The `openai_compat` module performs the patch at import
 # time and is a no-op for older versions.
@@ -25,16 +25,7 @@
     import openai_compat  # noqa: F401
 except Exception:
     pass
-=======
-# Provide backward compatibility for code that still calls
-# ``openai.ChatCompletion.create`` in environments with ``openai>=1``.
-if hasattr(openai, "chat") and hasattr(openai.chat, "completions"):
-    openai.ChatCompletion = type(
-        "ChatCompletionCompat",
-        (),
-        {"create": staticmethod(openai.chat.completions.create)},
-    )
->>>>>>> ceb9ee35
+
 
 try:
     # The Agents SDK ships in newer versions of the openai package. Importing it
